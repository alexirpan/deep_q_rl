"""
Code for deep Q-learning as described in:

Playing Atari with Deep Reinforcement Learning
NIPS Deep Learning Workshop 2013

and

Human-level control through deep reinforcement learning.
Nature, 518(7540):529-533, February 2015


Author of Lasagne port: Nissan Pow
Modifications: Nathan Sprague
"""

import lasagne
import numpy as np
import theano
import theano.tensor as T

from q_learner import QLearner
from updates import deepmind_rmsprop


class DeepQLearner(QLearner):
    """
    Deep Q-learning network using Lasagne.
    """

    def __init__(self,
                 num_actions,
                 input_width, input_height, num_frames,
                 params):

        super(DeepQLearner, self).__init__(num_actions,
                                           input_width,
                                           input_height,
                                           num_frames,
                                           params)

        self.num_actions = num_actions
        self.params = params

        self.input_width = input_width
        self.input_height = input_height
        self.num_frames = num_frames

        self.discount = self.params.discount
        self.rho = self.params.rms_decay
        self.lr = self.params.learning_rate
        self.rms_epsilon = self.params.rms_epsilon
        self.momentum = self.params.momentum
        self.clip_delta = self.params.clip_delta
        self.freeze_interval = self.params.freeze_interval
        self.batch_size = self.params.batch_size
        self.update_rule = self.params.update_rule
        self.batch_accumulator = self.params.batch_accumulator

        self.rng = params.rng
        lasagne.random.set_rng(self.rng)

        self.network_type = self.params.network_type

        self.update_counter = 0

        self.l_out = self._build_network()
        if self.freeze_interval > 0:
            self.next_l_out = self._build_network()
            self._reset_q_hat()

        states = T.tensor4('states')
        next_states = T.tensor4('next_states')
        rewards = T.col('rewards')
        actions = T.icol('actions')
        terminals = T.icol('terminals')

        self.states_shared = theano.shared(
            np.zeros((self.batch_size, num_frames, input_height, input_width),
                     dtype=theano.config.floatX))

        self.next_states_shared = theano.shared(
            np.zeros((self.batch_size, num_frames, input_height, input_width),
                     dtype=theano.config.floatX))

        self.rewards_shared = theano.shared(
            np.zeros((self.batch_size, 1), dtype=theano.config.floatX),
            broadcastable=(False, True))

        self.actions_shared = theano.shared(
            np.zeros((self.batch_size, 1), dtype='int32'),
            broadcastable=(False, True))

        self.terminals_shared = theano.shared(
            np.zeros((self.batch_size, 1), dtype='int32'),
            broadcastable=(False, True))

        q_vals = lasagne.layers.get_output(
            self.l_out,
            states / self.params.input_scale)

        if self.freeze_interval > 0:
            next_q_vals = lasagne.layers.get_output(
                self.next_l_out,
                next_states / self.params.input_scale)

        else:
            next_q_vals = lasagne.layers.get_output(
                self.l_out,
                next_states / self.params.input_scale)

            next_q_vals = theano.gradient.disconnected_grad(next_q_vals)

        target = (rewards +
                  (T.ones_like(terminals) - terminals) *
                  self.discount * T.max(next_q_vals, axis=1, keepdims=True))

        diff = target - q_vals[T.arange(self.batch_size),
                               actions.reshape((-1,))].reshape((-1, 1))

        if self.clip_delta > 0:
            # If we simply take the squared clipped diff as our loss,
            # then the gradient will be zero whenever the diff exceeds
            # the clip bounds. To avoid this, we extend the loss
            # linearly past the clip point to keep the gradient constant
            # in that regime.
            # 
            # This is equivalent to declaring d loss/d q_vals to be
            # equal to the clipped diff, then backpropagating from
            # there, which is what the DeepMind implementation does.
            quadratic_part = T.minimum(abs(diff), self.clip_delta)
            linear_part = abs(diff) - quadratic_part
            loss = 0.5 * quadratic_part ** 2 + self.clip_delta * linear_part
        else:
            loss = 0.5 * diff ** 2

<<<<<<< HEAD
        if self.batch_accumulator == 'sum':
            loss = T.sum(diff ** 2)
        elif self.batch_accumulator == 'mean':
            loss = T.mean(diff ** 2)
=======
        if batch_accumulator == 'sum':
            loss = T.sum(loss)
        elif batch_accumulator == 'mean':
            loss = T.mean(loss)
>>>>>>> 74ad105c
        else:
            raise ValueError("Bad accumulator: {}"
                             .format(self.batch_accumulator))

        params = lasagne.layers.helper.get_all_params(self.l_out)  
        givens = {
            states: self.states_shared,
            next_states: self.next_states_shared,
            rewards: self.rewards_shared,
            actions: self.actions_shared,
            terminals: self.terminals_shared
        }

        if self.update_rule == 'deepmind_rmsprop':
            updates = deepmind_rmsprop(loss, params, self.lr, self.rho,
                                       self.rms_epsilon)
        elif self.update_rule == 'rmsprop':
            updates = lasagne.updates.rmsprop(loss, params, self.lr, self.rho,
                                              self.rms_epsilon)
        elif self.update_rule == 'sgd':
            updates = lasagne.updates.sgd(loss, params, self.lr)
        else:
            raise ValueError("Unrecognized update: {}".format(self.update_rule))

        if self.momentum > 0:
            updates = lasagne.updates.apply_momentum(updates, None,
                                                     self.momentum)

        self._train = theano.function([], [loss, q_vals], updates=updates,
                                      givens=givens)
        self._q_vals = theano.function([], q_vals,
                                       givens={states: self.states_shared})

    def _build_network(self):
        if self.network_type == "nature_cuda":
            return self._build_nature_network(self.input_width,
                                              self.input_height,
                                              self.num_actions,
                                              self.num_frames,
                                              self.batch_size)

        if self.network_type == "nature_dnn":
            return self._build_nature_network_dnn(self.input_width,
                                                  self.input_height,
                                                  self.num_actions,
                                                  self.num_frames,
                                                  self.batch_size)

        elif self.network_type == "nips_cuda":
            return self._build_nips_network(self.input_width,
                                            self.input_height,
                                            self.num_actions,
                                            self.num_frames,
                                            self.batch_size)

        elif self.network_type == "nips_dnn":
            return self._build_nips_network_dnn(self.input_width,
                                                self.input_height,
                                                self.num_actions,
                                                self.num_frames,
                                                self.batch_size)

        elif self.network_type == "linear":
            return self._build_linear_network(self.input_width,
                                              self.input_height,
                                              self.num_actions,
                                              self.num_frames,
                                              self.batch_size)
        else:
            raise ValueError("Unrecognized network: {}"
                             .format(self.network_type))

    def train(self, states, actions, rewards, next_states, terminals):
        """
        Train one batch.

        Arguments:

        states - b x f x h x w numpy array, where b is batch size,
                 f is num frames, h is height and w is width.
        actions - b x 1 numpy array of integers
        rewards - b x 1 numpy array
        next_states - b x f x h x w numpy array
        terminals - b x 1 numpy boolean array (currently ignored)

        Returns: average loss
        """

        self.states_shared.set_value(states)
        self.next_states_shared.set_value(next_states)
        self.actions_shared.set_value(actions)
        self.rewards_shared.set_value(rewards)
        self.terminals_shared.set_value(terminals)
        if (self.freeze_interval > 0 and
                        self.update_counter % self.freeze_interval == 0):
            self._reset_q_hat()
        loss, _ = self._train()
        self.update_counter += 1
        return np.sqrt(loss)

    def q_vals(self, state):
        states = np.zeros((self.batch_size, self.num_frames, self.input_height,
                           self.input_width), dtype=theano.config.floatX)
        states[0, ...] = state
        self.states_shared.set_value(states)
        return self._q_vals()[0]

    def choose_action(self, state, epsilon):
        if self.rng.rand() < epsilon:
            return self.rng.randint(0, self.num_actions)
        q_vals = self.q_vals(state)
        return np.argmax(q_vals)

    def _reset_q_hat(self):
        all_params = lasagne.layers.helper.get_all_param_values(self.l_out)
        lasagne.layers.helper.set_all_param_values(self.next_l_out, all_params)

    def _build_nature_network(self, input_width, input_height, output_dim,
                              num_frames, batch_size):
        """
        Build a large network consistent with the DeepMind Nature paper.
        """
        from lasagne.layers import cuda_convnet

        l_in = lasagne.layers.InputLayer(
            shape=(batch_size, num_frames, input_width, input_height)
        )

        l_conv1 = cuda_convnet.Conv2DCCLayer(
            l_in,
            num_filters=32,
            filter_size=(8, 8),
            stride=(4, 4),
            nonlinearity=lasagne.nonlinearities.rectify,
            W=lasagne.init.HeUniform(),  # Defaults to Glorot
            b=lasagne.init.Constant(.1),
            dimshuffle=True
        )

        l_conv2 = cuda_convnet.Conv2DCCLayer(
            l_conv1,
            num_filters=64,
            filter_size=(4, 4),
            stride=(2, 2),
            nonlinearity=lasagne.nonlinearities.rectify,
            W=lasagne.init.HeUniform(),
            b=lasagne.init.Constant(.1),
            dimshuffle=True
        )

        l_conv3 = cuda_convnet.Conv2DCCLayer(
            l_conv2,
            num_filters=64,
            filter_size=(3, 3),
            stride=(1, 1),
            nonlinearity=lasagne.nonlinearities.rectify,
            W=lasagne.init.HeUniform(),
            b=lasagne.init.Constant(.1),
            dimshuffle=True
        )

        l_hidden1 = lasagne.layers.DenseLayer(
            l_conv3,
            num_units=512,
            nonlinearity=lasagne.nonlinearities.rectify,
            W=lasagne.init.HeUniform(),
            b=lasagne.init.Constant(.1)
        )

        l_out = lasagne.layers.DenseLayer(
            l_hidden1,
            num_units=output_dim,
            nonlinearity=None,
            W=lasagne.init.HeUniform(),
            b=lasagne.init.Constant(.1)
        )

        return l_out

    def _build_nature_network_dnn(self, input_width, input_height, output_dim,
                                  num_frames, batch_size):
        """
        Build a large network consistent with the DeepMind Nature paper.
        """
        from lasagne.layers import dnn

        l_in = lasagne.layers.InputLayer(
            shape=(batch_size, num_frames, input_width, input_height)
        )

        l_conv1 = dnn.Conv2DDNNLayer(
            l_in,
            num_filters=32,
            filter_size=(8, 8),
            stride=(4, 4),
            nonlinearity=lasagne.nonlinearities.rectify,
            W=lasagne.init.HeUniform(),
            b=lasagne.init.Constant(.1)
        )

        l_conv2 = dnn.Conv2DDNNLayer(
            l_conv1,
            num_filters=64,
            filter_size=(4, 4),
            stride=(2, 2),
            nonlinearity=lasagne.nonlinearities.rectify,
            W=lasagne.init.HeUniform(),
            b=lasagne.init.Constant(.1)
        )

        l_conv3 = dnn.Conv2DDNNLayer(
            l_conv2,
            num_filters=64,
            filter_size=(3, 3),
            stride=(1, 1),
            nonlinearity=lasagne.nonlinearities.rectify,
            W=lasagne.init.HeUniform(),
            b=lasagne.init.Constant(.1)
        )

        l_hidden1 = lasagne.layers.DenseLayer(
            l_conv3,
            num_units=512,
            nonlinearity=lasagne.nonlinearities.rectify,
            W=lasagne.init.HeUniform(),
            b=lasagne.init.Constant(.1)
        )

        l_out = lasagne.layers.DenseLayer(
            l_hidden1,
            num_units=output_dim,
            nonlinearity=None,
            W=lasagne.init.HeUniform(),
            b=lasagne.init.Constant(.1)
        )

        return l_out

    def _build_nips_network(self, input_width, input_height, output_dim,
                            num_frames, batch_size):
        """
        Build a network consistent with the 2013 NIPS paper.
        """
        from lasagne.layers import cuda_convnet
        l_in = lasagne.layers.InputLayer(
            shape=(batch_size, num_frames, input_width, input_height)
        )

        l_conv1 = cuda_convnet.Conv2DCCLayer(
            l_in,
            num_filters=16,
            filter_size=(8, 8),
            stride=(4, 4),
            nonlinearity=lasagne.nonlinearities.rectify,
            # W=lasagne.init.HeUniform(c01b=True),
            W=lasagne.init.Normal(.01),
            b=lasagne.init.Constant(.1),
            dimshuffle=True
        )

        l_conv2 = cuda_convnet.Conv2DCCLayer(
            l_conv1,
            num_filters=32,
            filter_size=(4, 4),
            stride=(2, 2),
            nonlinearity=lasagne.nonlinearities.rectify,
            # W=lasagne.init.HeUniform(c01b=True),
            W=lasagne.init.Normal(.01),
            b=lasagne.init.Constant(.1),
            dimshuffle=True
        )

        l_hidden1 = lasagne.layers.DenseLayer(
            l_conv2,
            num_units=256,
            nonlinearity=lasagne.nonlinearities.rectify,
            # W=lasagne.init.HeUniform(),
            W=lasagne.init.Normal(.01),
            b=lasagne.init.Constant(.1)
        )

        l_out = lasagne.layers.DenseLayer(
            l_hidden1,
            num_units=output_dim,
            nonlinearity=None,
            # W=lasagne.init.HeUniform(),
            W=lasagne.init.Normal(.01),
            b=lasagne.init.Constant(.1)
        )

        return l_out

    def _build_nips_network_dnn(self, input_width, input_height, output_dim,
                                num_frames, batch_size):
        """
        Build a network consistent with the 2013 NIPS paper.
        """
        # Import it here, in case it isn't installed.
        from lasagne.layers import dnn

        l_in = lasagne.layers.InputLayer(
            shape=(batch_size, num_frames, input_width, input_height)
        )

        l_conv1 = dnn.Conv2DDNNLayer(
            l_in,
            num_filters=16,
            filter_size=(8, 8),
            stride=(4, 4),
            nonlinearity=lasagne.nonlinearities.rectify,
            # W=lasagne.init.HeUniform(),
            W=lasagne.init.Normal(.01),
            b=lasagne.init.Constant(.1)
        )

        l_conv2 = dnn.Conv2DDNNLayer(
            l_conv1,
            num_filters=32,
            filter_size=(4, 4),
            stride=(2, 2),
            nonlinearity=lasagne.nonlinearities.rectify,
            # W=lasagne.init.HeUniform(),
            W=lasagne.init.Normal(.01),
            b=lasagne.init.Constant(.1)
        )

        l_hidden1 = lasagne.layers.DenseLayer(
            l_conv2,
            num_units=256,
            nonlinearity=lasagne.nonlinearities.rectify,
            # W=lasagne.init.HeUniform(),
            W=lasagne.init.Normal(.01),
            b=lasagne.init.Constant(.1)
        )

        l_out = lasagne.layers.DenseLayer(
            l_hidden1,
            num_units=output_dim,
            nonlinearity=None,
            # W=lasagne.init.HeUniform(),
            W=lasagne.init.Normal(.01),
            b=lasagne.init.Constant(.1)
        )

        return l_out

    def _build_linear_network(self, input_width, input_height, output_dim,
                              num_frames, batch_size):
        """
        Build a simple linear learner.  Useful for creating
        tests that sanity-check the weight update code.
        """

        l_in = lasagne.layers.InputLayer(
            shape=(batch_size, num_frames, input_width, input_height)
        )

        l_out = lasagne.layers.DenseLayer(
            l_in,
            num_units=output_dim,
            nonlinearity=None,
            W=lasagne.init.Constant(0.0),
            b=None
        )

        return l_out<|MERGE_RESOLUTION|>--- conflicted
+++ resolved
@@ -134,17 +134,10 @@
         else:
             loss = 0.5 * diff ** 2
 
-<<<<<<< HEAD
         if self.batch_accumulator == 'sum':
-            loss = T.sum(diff ** 2)
+            loss = T.sum(loss)
         elif self.batch_accumulator == 'mean':
-            loss = T.mean(diff ** 2)
-=======
-        if batch_accumulator == 'sum':
-            loss = T.sum(loss)
-        elif batch_accumulator == 'mean':
             loss = T.mean(loss)
->>>>>>> 74ad105c
         else:
             raise ValueError("Bad accumulator: {}"
                              .format(self.batch_accumulator))
